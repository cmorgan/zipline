import pytz
from datetime import datetime, timedelta

from zipline.utils.factory import create_trading_environment
from zipline.test_algorithms import TestAlgorithm

from zipline.gens.composites import SourceBundle, TransformBundle, \
    date_sorted_sources, merged_transforms
from zipline.gens.tradegens import SpecificEquityTrades
from zipline.gens.transform import MovingAverage, Passthrough
from zipline.gens.tradesimulation import trade_simulation_client as tsc

import zipline.protocol as zp

if __name__ == "__main__":
<<<<<<< HEAD
    
    filter = [2,3]
    #Set up source a. One minute between events.
    args_a = tuple()
    kwargs_a = {
        'sids'   : [1,2,3],
=======

    filter = [1,2,3,4]
    #Set up source a. One minute between events.
    args_a = tuple()
    kwargs_a = {
        'sids'   : [1],
>>>>>>> 7d148e0f
        'start'  : datetime(2012,1,3,15, tzinfo = pytz.utc),
        'delta'  : timedelta(minutes = 1),
        'filter' : filter
    }
    bundle_a = SourceBundle(SpecificEquityTrades, args_a, kwargs_a)

    #Set up source b. Two minutes between events.
    args_b = tuple()
    kwargs_b = {
<<<<<<< HEAD
        'sids'   : [2,3,4],
        'start'  : datetime(2012,1,3,14, tzinfo = pytz.utc),
=======
        'sids'   : [2],
        'start'  : datetime(2012,1,3,15, tzinfo = pytz.utc),
>>>>>>> 7d148e0f
        'delta'  : timedelta(minutes = 1),
        'filter' : filter
    }
    bundle_b = SourceBundle(SpecificEquityTrades, args_b, kwargs_b)

    #Set up source c. Three minutes between events.
<<<<<<< HEAD
    sort_out = date_sorted_sources(source_a, source_b)     

#     passthrough = TransformBundle(Passthrough, (), {})
#     mavg_price = TransformBundle(MovingAverage, (timedelta(minutes = 20), ['price']), {})
#     tnfm_bundles = (passthrough, mavg_price)

#     merge_out = merged_transforms(sort_out, tnfm_bundles)

# #   for message in merge_out:
# #       print message
    
#     algo = TestAlgorithm(2, 100, 100)
#     environment = create_trading_environment(year = 2012)
#     style = zp.SIMULATION_STYLE.FIXED_SLIPPAGE
    
#     client_out = tsc(merge_out, algo, environment, style)
#     for message in client_out:
    #    pp(message)
        
        

=======
    args_c = tuple()
    kwargs_c = {
        'sids'   : [3],
        'start'  : datetime(2012,1,3,15, tzinfo = pytz.utc),
        'delta'  : timedelta(minutes = 1),
        'filter' : filter
    }
    bundle_c = SourceBundle(SpecificEquityTrades, args_c, kwargs_c)

    source_bundles = (bundle_a, bundle_b, bundle_c)
    # Pipe our sources into sort.
    sort_out = date_sorted_sources(source_bundles)

    passthrough = TransformBundle(Passthrough, (), {})
    mavg_price = TransformBundle(MovingAverage, (timedelta(minutes = 20), ['price']), {})
    tnfm_bundles = (passthrough, mavg_price)

    merge_out = merged_transforms(sort_out, tnfm_bundles)

    # for message in merge_out:
#         print message

    algo = TestAlgorithm(2, 100, 100)
    environment = create_trading_environment(year = 2012)
    style = zp.SIMULATION_STYLE.PARTIAL_VOLUME

    client_out = tsc(merge_out, algo, environment, style)
    client_out.next()
>>>>>>> 7d148e0f
<|MERGE_RESOLUTION|>--- conflicted
+++ resolved
@@ -13,21 +13,12 @@
 import zipline.protocol as zp
 
 if __name__ == "__main__":
-<<<<<<< HEAD
     
     filter = [2,3]
     #Set up source a. One minute between events.
     args_a = tuple()
     kwargs_a = {
         'sids'   : [1,2,3],
-=======
-
-    filter = [1,2,3,4]
-    #Set up source a. One minute between events.
-    args_a = tuple()
-    kwargs_a = {
-        'sids'   : [1],
->>>>>>> 7d148e0f
         'start'  : datetime(2012,1,3,15, tzinfo = pytz.utc),
         'delta'  : timedelta(minutes = 1),
         'filter' : filter
@@ -37,20 +28,15 @@
     #Set up source b. Two minutes between events.
     args_b = tuple()
     kwargs_b = {
-<<<<<<< HEAD
         'sids'   : [2,3,4],
         'start'  : datetime(2012,1,3,14, tzinfo = pytz.utc),
-=======
-        'sids'   : [2],
-        'start'  : datetime(2012,1,3,15, tzinfo = pytz.utc),
->>>>>>> 7d148e0f
         'delta'  : timedelta(minutes = 1),
         'filter' : filter
     }
     bundle_b = SourceBundle(SpecificEquityTrades, args_b, kwargs_b)
 
     #Set up source c. Three minutes between events.
-<<<<<<< HEAD
+
     sort_out = date_sorted_sources(source_a, source_b)     
 
 #     passthrough = TransformBundle(Passthrough, (), {})
@@ -70,35 +56,4 @@
 #     for message in client_out:
     #    pp(message)
         
-        
-
-=======
-    args_c = tuple()
-    kwargs_c = {
-        'sids'   : [3],
-        'start'  : datetime(2012,1,3,15, tzinfo = pytz.utc),
-        'delta'  : timedelta(minutes = 1),
-        'filter' : filter
-    }
-    bundle_c = SourceBundle(SpecificEquityTrades, args_c, kwargs_c)
-
-    source_bundles = (bundle_a, bundle_b, bundle_c)
-    # Pipe our sources into sort.
-    sort_out = date_sorted_sources(source_bundles)
-
-    passthrough = TransformBundle(Passthrough, (), {})
-    mavg_price = TransformBundle(MovingAverage, (timedelta(minutes = 20), ['price']), {})
-    tnfm_bundles = (passthrough, mavg_price)
-
-    merge_out = merged_transforms(sort_out, tnfm_bundles)
-
-    # for message in merge_out:
-#         print message
-
-    algo = TestAlgorithm(2, 100, 100)
-    environment = create_trading_environment(year = 2012)
-    style = zp.SIMULATION_STYLE.PARTIAL_VOLUME
-
-    client_out = tsc(merge_out, algo, environment, style)
-    client_out.next()
->>>>>>> 7d148e0f
+    